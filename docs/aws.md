# AWS Configuration

To use AWS as a provider, you’ll first need to create an IAM User.

## Steps

1. Login to your AWS console.
2. Go to Identity and Access Management (IAM).
3. On the left-hand panel, click 'Users'.
4. Click 'Add user'.
5. Choose a username e.g. CloudProxy and select 'Programmatic access', then click Next.
6. Click 'Attach existing policies directly' and then select 'AmazonEC2FullAccess', then click Next.
7. Tag is optional, you may want to create the key as 'CloudProxy', then click Next.
8. Now Review and then click 'Create user'.

Now you have your access key and secret access key, you can now use AWS as a proxy provider, below details of the environment variables.

## Configuration options
### Environment variables: 
#### Required:
`` AWS_ENABLED`` - to enable AWS as a provider, set as True. Default value: False

`` AWS_ACCESS_KEY_ID`` - the access key to allow CloudProxy access to your account. 

`` AWS_SECRET_ACCESS_KEY`` - the secret access key to allow CloudProxy access to your account.
#### Optional:
``AWS_MIN_SCALING`` - this is the minimal proxies you required to be provisioned. Default value: 2

``AWS_MAX_SCALING`` - this is currently unused, however will be when autoscaling is implemented. We recommend you set this as the same as the minimum scaling to avoid future issues for now. Default value: 2

``AWS_SIZE``  - this sets the instance size, we recommend the smallest instance as the volume even a small instance can handle is high. Default value: t2.micro

<<<<<<< HEAD
``AWS_REGION`` - this sets the region where the droplet is deployed. Some websites may redirect to the language of the country your IP is from. Default value: eu-west-2

``AWS_SPOT`` - use this to launch instances as spot instances. The available options are 'persistent' (if you want to be able to restart them) or 'one-time' (if you plan to terminate them). Not all sizes are able to be launched as spot instances. Default value: False
=======
``AWS_REGION`` - this sets the region where the instance is deployed. Some websites may redirect to the language of the country your IP is from. Default value: eu-west-2

``AWS_AMI`` - this sets the AMI the instance is deployed with. The default AMI is for Ubuntu 20.04, however each region may use a different AMI ID. If not using eu-west-2, you may need to set a different AMI ID. See the AWS AMI Marketplace for Ubuntu 20.04 AMI IDs. Default value: ami-096cb92bb3580c759
>>>>>>> 7cab7358
<|MERGE_RESOLUTION|>--- conflicted
+++ resolved
@@ -30,12 +30,8 @@
 
 ``AWS_SIZE``  - this sets the instance size, we recommend the smallest instance as the volume even a small instance can handle is high. Default value: t2.micro
 
-<<<<<<< HEAD
-``AWS_REGION`` - this sets the region where the droplet is deployed. Some websites may redirect to the language of the country your IP is from. Default value: eu-west-2
+``AWS_SPOT`` - use this to launch instances as spot instances. The available options are 'persistent' (if you want to be able to restart them) or 'one-time' (if you plan to terminate them). Not all sizes are able to be launched as spot instances. Default value: False
 
-``AWS_SPOT`` - use this to launch instances as spot instances. The available options are 'persistent' (if you want to be able to restart them) or 'one-time' (if you plan to terminate them). Not all sizes are able to be launched as spot instances. Default value: False
-=======
 ``AWS_REGION`` - this sets the region where the instance is deployed. Some websites may redirect to the language of the country your IP is from. Default value: eu-west-2
 
-``AWS_AMI`` - this sets the AMI the instance is deployed with. The default AMI is for Ubuntu 20.04, however each region may use a different AMI ID. If not using eu-west-2, you may need to set a different AMI ID. See the AWS AMI Marketplace for Ubuntu 20.04 AMI IDs. Default value: ami-096cb92bb3580c759
->>>>>>> 7cab7358
+``AWS_AMI`` - this sets the AMI the instance is deployed with. The default AMI is for Ubuntu 20.04, however each region may use a different AMI ID. If not using eu-west-2, you may need to set a different AMI ID. See the AWS AMI Marketplace for Ubuntu 20.04 AMI IDs. Default value: ami-096cb92bb3580c759